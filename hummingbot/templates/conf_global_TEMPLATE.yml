#################################
###   Global configurations   ###
#################################

# For more detailed information: https://docs.hummingbot.io
<<<<<<< HEAD
template_version: 35
=======
template_version: 34
>>>>>>> 51fd9f98

# Exchange configs

beaxy_api_key: null
beaxy_secret_key: null

binance_api_key: null
binance_api_secret: null

binance_us_api_key: null
binance_us_api_secret: null

binance_perpetual_api_key: null
binance_perpetual_api_secret: null

binance_perpetual_testnet_api_key: null
binance_perpetual_testnet_api_secret: null

bittrex_api_key: null
bittrex_secret_key: null

blocktane_api_key: null
blocktane_api_secret: null

coinbase_pro_api_key: null
coinbase_pro_secret_key: null
coinbase_pro_passphrase: null

coinflex_api_key: null
coinflex_api_secret: null
coinflex_test_api_key: null
coinflex_test_api_secret: null

coinzoom_api_key: null
coinzoom_secret_key: null
coinzoom_username: null

dydx_perpetual_api_key: null
dydx_perpetual_api_secret: null
dydx_perpetual_passphrase: null
dydx_perpetual_account_number: null
dydx_perpetual_stark_private_key: null
dydx_perpetual_ethereum_address: null

ftx_api_key: null
ftx_secret_key: null
ftx_subaccount_name: null

huobi_api_key: null
huobi_secret_key: null

liquid_api_key: null
liquid_secret_key: null

loopring_accountid: null
loopring_exchangeaddress: null
loopring_api_key: null
loopring_private_key: null

kucoin_api_key: null
kucoin_secret_key: null
kucoin_passphrase: null

altmarkets_api_key: null
altmarkets_secret_key: null

kraken_api_key: null
kraken_secret_key: null
kraken_api_tier: null

bitmart_api_key: null
bitmart_secret_key: null
bitmart_memo: null

crypto_com_api_key: null
crypto_com_secret_key: null


hitbtc_api_key: null
hitbtc_secret_key: null

gate_io_api_key: null
gate_io_secret_key: null

bitfinex_api_key: null
bitfinex_secret_key: null

okex_api_key: null
okex_secret_key: null
okex_passphrase: null

ascend_ex_api_key: null
ascend_ex_secret_key: null

celo_address: null
celo_password: null

digifinex_api_key: null
digifinex_secret_key: null

k2_api_key: null
k2_secret_key: null

probit_api_key: null
probit_secret_key: null

probit_kr_api_key: null
probit_kr_secret_key: null

ndax_uid: null
ndax_account_name: null
ndax_api_key: null
ndax_secret_key: null

ndax_testnet_uid: null
ndax_testnet_account_name: null
ndax_testnet_api_key: null
ndax_testnet_secret_key: null

bybit_perpetual_api_key: null
bybit_perpetual_secret_key: null

bybit_perpetual_testnet_api_key: null
bybit_perpetual_testnet_secret_key: null

wazirx_api_key: null
wazirx_secret_key: null
mexc_api_key: null
mexc_secret_key: null

# Kill switch
kill_switch_enabled: null
# The rate of performance at which you would want the bot to stop trading (-20 = 20%)
kill_switch_rate: null

# What to auto-fill in the prompt after each import command (start/config)
autofill_import: null

# Paper Trading
paper_trade_exchanges: 
  - binance
  - kucoin
  - ascend_ex
  - gate_io
paper_trade_account_balance:
  BTC: 1
  USDT: 1000
  ONE: 1000
  USDQ: 1000
  TUSD: 1000
  ETH: 10
  WETH: 10
  USDC: 1000
  DAI: 1000

telegram_enabled: false
telegram_token: null
telegram_chat_id: null

# Error log sharing
send_error_logs: null

# Advanced configs: Do NOT touch unless you understand what you are changing
instance_id: null
log_level: INFO
debug_console: false
strategy_report_interval: 900.0
logger_override_whitelist:
  - hummingbot.strategy.arbitrage
  - hummingbot.strategy.cross_exchange_market_making
  - conf
key_file_path: conf/
log_file_path: logs/

# Advanced database options, currently supports SQLAlchemy's included dialects
# Reference: https://docs.sqlalchemy.org/en/13/dialects/
db_engine: sqlite
db_host: null
db_port: null
db_username: null
db_password: null
db_name: null

script_enabled: null
script_file_path: null

# Balance Limit Configurations
# e.g. Setting USDT and BTC limits on Binance.
# balance_asset_limit:
#   binance:
#     BTC: 0.1
#     USDT: 1000
balance_asset_limit:
  binance:

# Fixed gas price (in Gwei) for Ethereum transactions
manual_gas_price:

# Gateway API Configurations
# default host to only use localhost
# Port need to match the final installation port for Gateway
gateway_api_host: localhost
gateway_api_port: 5000

# Whether to enable aggregated order and trade data collection
anonymized_metrics_enabled:
# The frequency of sending the aggregated order and trade data (in minutes, e.g. enter 5 for once every 5 minutes)
anonymized_metrics_interval_min:

# Command Shortcuts
# Define abbreviations for often used commands
# or batch grouped commands together
#
command_shortcuts:
- command: spreads
  help: Set bid and ask spread
  arguments: ['Bid Spread', 'Ask Spread']
  output: ['config bid_spread $1', 'config ask_spread $2']

# A source for rate oracle, currently binance or coingecko
rate_oracle_source:

# A universal token which to display tokens values in, e.g. USD,EUR,BTC
global_token:

# A symbol for the global token, e.g. $, €
global_token_symbol:

# Percentage of API rate limits (on any exchange and any end point) allocated to this bot instance.
# Enter 50 to indicate 50%. E.g. if the API rate limit is 100 calls per second, and you allocate 50% to this setting,
# the bot will have a maximum (limit) of 50 calls per second
rate_limits_share_pct:

# network timeout when fetching minimum order amount in the `create` command
create_command_timeout: 10

# network timeout for other commands (i.e. import, connect, balance, history)
other_commands_timeout: 30

# Background color of the top pane
top-pane: "#000000"

# Background color of the bottom pane
bottom-pane: "#000000"

# Background color of the output pane
output-pane: "#262626"

# Background color of the input pane
input-pane: "#1C1C1C"

# Background color of the logs pane
logs-pane: "#121212"

# Terminal primary color
terminal-primary: "#5FFFD7"

# Primary label color
primary-label: "#5FFFD7"

# Secondary label color
secondary-label: "#FFFFFF"

# Success label color
success-label: "#5FFFD7"

# Warning label color
warning-label: "#FFFF00"

# Info label color
info-label: "#5FD7FF"

# Error label color
error-label: "#FF0000"

# tabulate table format style (https://github.com/astanin/python-tabulate#table-format)
tables_format: 'psql'<|MERGE_RESOLUTION|>--- conflicted
+++ resolved
@@ -3,11 +3,7 @@
 #################################
 
 # For more detailed information: https://docs.hummingbot.io
-<<<<<<< HEAD
 template_version: 35
-=======
-template_version: 34
->>>>>>> 51fd9f98
 
 # Exchange configs
 
